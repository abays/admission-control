version: 2.1

jobs:
  # Base test configuration for Go library tests Each distinct version should
  # inherit this base, and override (at least) the container image used.
  "test": &test
<<<<<<< HEAD
=======
    parameters:
      v:
        type: string
        default: "latest"
      latest:
        type: boolean
        default: false
>>>>>>> ab0fe2ae
    docker:
      - image: "circleci/golang:<< parameters.v >>"
    working_directory: /go/src/github.com/elithrar/admission-control
    environment:
      GO111MODULE: "on"
<<<<<<< HEAD
    parameters:
      v:
        type: string
        default: "latest"
      latest:
        type: boolean
        default: false
      golint:
        type: boolean
        default: true
      modules:
        type: boolean
        default: true
=======
      LATEST: "<< parameters.latest >>"
>>>>>>> ab0fe2ae
    steps:
      - checkout
      - run:
          name: "Print the Go version"
          command: >
            go version
      - run:
          name: "Fetch dependencies"
          command: >
            if [[ ${<< parameters.modules >>} = true ]]; then
              go mod download
            else
              go get -v ./...
            fi
      # Only run gofmt, vet & lint against the latest Go version
      - run:
          name: "Run golint"
          command: >
            if [ ${<< parameters.latest >>} = true ] && [ ${<< parameters.golint >>} = true ]; then
              go get -u golang.org/x/lint/golint
              golint ./...
            fi
      - run:
          name: "Run gofmt"
          command: >
            if [[ ${<< parameters.latest >>} = true ]]; then
              diff -u <(echo -n) <(gofmt -d -e .)
            fi
      - run:
          name: "Run go vet"
          command: >
            if [[ ${<< parameters.latest >>} = true ]]; then
              go vet -v ./...
            fi
<<<<<<< HEAD
      - run: go test -v -race ./...
      - run: go build -v

  "build-container":
=======
      - run:
          name: "Run go test (+ race detector)"
          command: >
            go test -v -race ./...

  "build-container": &build-container
>>>>>>> ab0fe2ae
    docker:
      - image: docker:18
    working_directory: /go/src/github.com/elithrar/admission-control
    steps:
      - checkout
      - setup_remote_docker
<<<<<<< HEAD
      - run: docker version
      - run: docker build -t elithrar/admissiond-example .
=======
      - run:
          name: "Print the Docker version"
          command: >
            docker version
      - run:
          name: "Build the container image"
          command: >
            docker build -t elithrar/admissiond-example .
>>>>>>> ab0fe2ae

workflows:
  build:
    jobs:
      - test:
          name: "latest"
          v: "latest"
          latest: true
      - test:
<<<<<<< HEAD
          name: "v1.12"
=======
          name: "Go 1.12"
>>>>>>> ab0fe2ae
          v: "1.12"
      - "build-container":
          requires:
            - "latest"<|MERGE_RESOLUTION|>--- conflicted
+++ resolved
@@ -4,22 +4,11 @@
   # Base test configuration for Go library tests Each distinct version should
   # inherit this base, and override (at least) the container image used.
   "test": &test
-<<<<<<< HEAD
-=======
-    parameters:
-      v:
-        type: string
-        default: "latest"
-      latest:
-        type: boolean
-        default: false
->>>>>>> ab0fe2ae
     docker:
       - image: "circleci/golang:<< parameters.v >>"
     working_directory: /go/src/github.com/elithrar/admission-control
     environment:
       GO111MODULE: "on"
-<<<<<<< HEAD
     parameters:
       v:
         type: string
@@ -33,9 +22,6 @@
       modules:
         type: boolean
         default: true
-=======
-      LATEST: "<< parameters.latest >>"
->>>>>>> ab0fe2ae
     steps:
       - checkout
       - run:
@@ -70,29 +56,18 @@
             if [[ ${<< parameters.latest >>} = true ]]; then
               go vet -v ./...
             fi
-<<<<<<< HEAD
-      - run: go test -v -race ./...
-      - run: go build -v
-
-  "build-container":
-=======
       - run:
           name: "Run go test (+ race detector)"
           command: >
             go test -v -race ./...
 
   "build-container": &build-container
->>>>>>> ab0fe2ae
     docker:
       - image: docker:18
     working_directory: /go/src/github.com/elithrar/admission-control
     steps:
       - checkout
       - setup_remote_docker
-<<<<<<< HEAD
-      - run: docker version
-      - run: docker build -t elithrar/admissiond-example .
-=======
       - run:
           name: "Print the Docker version"
           command: >
@@ -101,7 +76,6 @@
           name: "Build the container image"
           command: >
             docker build -t elithrar/admissiond-example .
->>>>>>> ab0fe2ae
 
 workflows:
   build:
@@ -111,11 +85,7 @@
           v: "latest"
           latest: true
       - test:
-<<<<<<< HEAD
           name: "v1.12"
-=======
-          name: "Go 1.12"
->>>>>>> ab0fe2ae
           v: "1.12"
       - "build-container":
           requires:
